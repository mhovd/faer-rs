use super::*;
use crate::internal_prelude::*;
use crate::{Idx, IdxInc, TryReserveError};
use core::alloc::Layout;
use core::ops::{Index, IndexMut};
use dyn_stack::StackReq;
use faer_traits::{ComplexField, Real};
use matmut::MatMut;
use matref::MatRef;

#[inline]
pub(crate) fn align_for(size: usize, align: usize, needs_drop: bool) -> usize {
	if needs_drop || !size.is_power_of_two() {
		align
	} else {
		Ord::max(align, 64)
	}
}

// CURSED: currently avoiding inlining to get noalias annotations in llvm
#[inline(never)]
unsafe fn noalias_annotate<T, Rows: Shape, Cols: Shape>(
	iter: &mut [core::mem::MaybeUninit<T>],
	new_nrows: IdxInc<Rows>,
	old_nrows: IdxInc<Rows>,
	f: &mut impl FnMut(Idx<Rows>, Idx<Cols>) -> T,
	j: Idx<Cols>,
) {
	let ptr = iter.as_mut_ptr();
	let iter = core::slice::from_raw_parts_mut(ptr, new_nrows.unbound() - old_nrows.unbound());

	let mut guard = DropCol {
		ptr: ptr as *mut T,
		nrows: 0,
	};
	for i in Rows::indices(old_nrows, new_nrows) {
		let ptr = iter.as_mut_ptr().add(i.unbound()) as *mut T;
		ptr.write((*f)(i, j));
		guard.nrows += 1;
	}
	core::mem::forget(guard);
}

pub(crate) struct DropIter<I: Iterator>(pub I);
impl<I: Iterator> Drop for DropIter<I> {
	#[inline]
	fn drop(&mut self) {
		pub struct DropIterRetry<'a, I: Iterator>(pub &'a mut I);
		impl<I: Iterator> Drop for DropIterRetry<'_, I> {
			#[inline]
			fn drop(&mut self) {
				self.0.for_each(drop);
			}
		}

		let in_case_of_panic = DropIterRetry(&mut self.0);
		in_case_of_panic.0.for_each(drop);
		core::mem::forget(in_case_of_panic);
	}
}

extern crate alloc;

struct RawMatUnit<T> {
	ptr: NonNull<T>,
	row_capacity: usize,
	col_capacity: usize,
	layout: StackReq,
	__marker: PhantomData<T>,
}

struct RawMat<T> {
	ptr: NonNull<T>,
	row_capacity: usize,
	col_capacity: usize,
	layout: StackReq,
	__marker: PhantomData<T>,
}

impl<T> RawMatUnit<T> {
	fn try_with_capacity(mut row_capacity: usize, col_capacity: usize) -> Result<Self, TryReserveError> {
		let size = core::mem::size_of::<T>();
		let prev_align = core::mem::align_of::<T>();
		let align = align_for(size, prev_align, core::mem::needs_drop::<T>());

		if align > size {
			row_capacity = row_capacity
				.msrv_checked_next_multiple_of(align / size)
				.ok_or(TryReserveError::CapacityOverflow)?;
		}

		let size = size
			.checked_mul(row_capacity)
			.and_then(|size| size.checked_mul(col_capacity))
			.ok_or(TryReserveError::CapacityOverflow)?;

		let layout;
		let ptr = if size == 0 {
			layout = StackReq::empty();
			core::ptr::null_mut::<u8>().wrapping_add(align)
		} else {
			let new_layout = Layout::from_size_align(size, align).map_err(|_| TryReserveError::CapacityOverflow)?;
			layout = StackReq::new_aligned::<u8>(new_layout.size(), new_layout.align());
			let ptr = unsafe { alloc::alloc::alloc(new_layout) };
			if ptr.is_null() {
				return Err(TryReserveError::AllocError { layout: new_layout });
			}
			ptr
		};
		let ptr = ptr as *mut T;

		Ok(Self {
			ptr: unsafe { NonNull::new_unchecked(ptr) },
			row_capacity,
			col_capacity,
			layout,
			__marker: PhantomData,
		})
	}

	fn into_raw_parts(self) -> (NonNull<T>, usize, usize, StackReq) {
		let this = core::mem::ManuallyDrop::new(self);
		(this.ptr, this.row_capacity, this.col_capacity, this.layout)
	}
}

impl<T> Drop for RawMatUnit<T> {
	#[inline]
	fn drop(&mut self) {
		if self.layout.size_bytes() > 0 {
			unsafe {
				alloc::alloc::dealloc(
					self.ptr.as_ptr() as *mut u8,
					Layout::from_size_align_unchecked(self.layout.size_bytes(), self.layout.align_bytes()),
				)
			};
		}
	}
}

impl<T> RawMat<T> {
	#[cold]
	fn try_with_capacity(row_capacity: usize, col_capacity: usize) -> Result<Self, TryReserveError> {
		let mut err = None;
		let alloc = {
			let alloc = RawMatUnit::<T>::try_with_capacity(row_capacity, col_capacity);
			if let Err(alloc_err) = &alloc {
				err = Some(*alloc_err);
			}
			alloc
		};
		if let Some(err) = err {
			return Err(err);
		}

		let layout;
		let row_capacity;
		let ptr = {
			let (ptr, new_row_capacity, _, unit_layout) = alloc.unwrap().into_raw_parts();
			row_capacity = new_row_capacity;
			layout = unit_layout;
			ptr
		};

		Ok(Self {
			ptr,
			row_capacity,
			col_capacity,
			layout,
			__marker: PhantomData,
		})
	}

	#[cold]
	fn do_reserve_with(&mut self, nrows: usize, ncols: usize, new_row_capacity: usize, new_col_capacity: usize) -> Result<(), TryReserveError> {
		let old_row_capacity = self.row_capacity;
		let size = core::mem::size_of::<T>();

		let new = Self::try_with_capacity(new_row_capacity, new_col_capacity)?;
		let new_row_capacity = new.row_capacity;

		unsafe fn move_mat(mut new: *mut u8, mut old: *const u8, col_bytes: usize, ncols: usize, new_byte_stride: isize, old_byte_stride: isize) {
			for _ in 0..ncols {
				core::ptr::copy_nonoverlapping(old, new, col_bytes);
				new = new.wrapping_offset(new_byte_stride);
				old = old.wrapping_offset(old_byte_stride);
			}
		}

		{
			let new = new.ptr;
			let old = self.ptr;

			let new = new.as_ptr() as *mut u8;
			let old = old.as_ptr() as *const u8;

			unsafe {
				move_mat(
					new,
					old,
					nrows * size,
					ncols,
					(new_row_capacity * size) as isize,
					(old_row_capacity * size) as isize,
				)
			};
		};

		*self = new;
		Ok(())
	}

	fn try_reserve(&mut self, nrows: usize, ncols: usize, new_row_capacity: usize, new_col_capacity: usize) -> Result<(), TryReserveError> {
		let new_row_capacity = Ord::max(new_row_capacity, nrows);
		let new_col_capacity = Ord::max(new_col_capacity, ncols);

		if new_row_capacity > self.row_capacity || new_col_capacity > self.col_capacity {
			self.do_reserve_with(nrows, ncols, new_row_capacity, new_col_capacity)?
		}
		Ok(())
	}
}
impl<T> Drop for RawMat<T> {
	fn drop(&mut self) {
		let ptr = self.ptr;
		drop(RawMatUnit {
			ptr,
			row_capacity: self.row_capacity,
			col_capacity: self.col_capacity,
			layout: self.layout,
			__marker: PhantomData,
		});
	}
}

/// heap allocated resizable matrix, similar to a 2d [`alloc::vec::Vec`]
///
/// # note
///
/// the memory layout of `Mat` is guaranteed to be column-major, meaning that it has a row stride
/// of `1`, and an unspecified column stride that can be queried with [`Mat::col_stride`]
///
/// this implies that while each individual column is stored contiguously in memory, the matrix as
/// a whole may not necessarily be contiguous. the implementation may add padding at the end of
/// each column when overaligning each column can provide a performance gain
///
/// let us consider a 3×4 matrix
///
/// ```notcode
///  0 │ 3 │ 6 │  9
/// ───┼───┼───┼───
///  1 │ 4 │ 7 │ 10
/// ───┼───┼───┼───
///  2 │ 5 │ 8 │ 11
/// ```
/// the memory representation of the data held by such a matrix could look like the following:
///
/// ```notcode
/// [0, 1, 2, x, 3, 4, 5, x, 6, 7, 8, x, 9, 10, 11, x]
/// ```
///
/// where `x` represents padding elements
pub struct Mat<T, Rows: Shape = usize, Cols: Shape = usize> {
	raw: RawMat<T>,
	nrows: Rows,
	ncols: Cols,
}

unsafe impl<T: Send, Rows: Shape, Cols: Shape> Send for Mat<T, Rows, Cols> {}
unsafe impl<T: Sync, Rows: Shape, Cols: Shape> Sync for Mat<T, Rows, Cols> {}

pub(crate) struct DropCol<T> {
	ptr: *mut T,
	nrows: usize,
}

pub(crate) struct DropMat<T> {
	ptr: *mut T,
	nrows: usize,
	ncols: usize,
	byte_col_stride: usize,
}

impl<T> Drop for DropCol<T> {
	#[inline]
	fn drop(&mut self) {
		if try_const! { core::mem::needs_drop::<T>() } {
			unsafe {
				let slice = core::slice::from_raw_parts_mut(self.ptr, self.nrows);
				core::ptr::drop_in_place(slice);
			}
		}
	}
}

impl<T> Drop for DropMat<T> {
	#[inline]
	fn drop(&mut self) {
		if try_const! { core::mem::needs_drop::<T>() } {
			let mut ptr = self.ptr;

			if self.nrows > 0 {
				DropIter((0..self.ncols).map(|_| {
					DropCol { ptr, nrows: self.nrows };
					ptr = ptr.wrapping_byte_add(self.byte_col_stride);
				}));
			}
		}
	}
}

impl<T, Rows: Shape, Cols: Shape> Drop for Mat<T, Rows, Cols> {
	#[inline]
	fn drop(&mut self) {
		if try_const! { core::mem::needs_drop::<T>() } {
			if self.nrows.unbound() > 0 && self.ncols.unbound() > 0 {
				let size = core::mem::size_of::<T>();
				let ptr = self.raw.ptr.as_ptr();
				let row_capacity = self.raw.row_capacity;
				let stride = row_capacity * size;

				drop(DropMat {
					ptr,
					nrows: self.nrows.unbound(),
					ncols: self.ncols.unbound(),
					byte_col_stride: stride,
				})
			}
		}
	}
}

impl<T> Mat<T> {
	/// returns an empty matrix of dimension `0×0`.
	#[inline]
	pub const fn new() -> Self {
		Self {
			raw: RawMat {
				ptr: NonNull::dangling(),
				row_capacity: 0,
				col_capacity: 0,
				layout: StackReq::EMPTY,
				__marker: PhantomData,
			},
			nrows: 0,
			ncols: 0,
		}
	}

	/// reserves the minimum capacity for `row_capacity` rows and `col_capacity`
	/// columns without reallocating. does nothing if the capacity is already sufficient
	#[track_caller]
	pub fn with_capacity(row_capacity: usize, col_capacity: usize) -> Self {
		let mut me = Self::new();
		me.reserve(row_capacity, col_capacity);
		me
	}
}

impl<T, Rows: Shape, Cols: Shape> Mat<T, Rows, Cols> {
	unsafe fn init_with(
		ptr: *mut T,
		old_nrows: IdxInc<Rows>,
		old_ncols: IdxInc<Cols>,
		new_nrows: IdxInc<Rows>,
		new_ncols: IdxInc<Cols>,
		row_capacity: usize,
		f: &mut impl FnMut(Idx<Rows>, Idx<Cols>) -> T,
	) {
		let stride = row_capacity;

		let mut ptr = ptr.wrapping_add(stride * old_ncols.unbound());
		let mut col_guard = DropMat {
			ptr,
			nrows: new_nrows.unbound() - old_nrows.unbound(),
			ncols: 0,
			byte_col_stride: stride,
		};

		for j in Cols::indices(old_ncols, new_ncols) {
			let old = ptr;

			noalias_annotate::<T, Rows, Cols>(
				core::slice::from_raw_parts_mut(ptr as *mut _, new_nrows.unbound() - old_nrows.unbound()),
				new_nrows,
				old_nrows,
				f,
				j,
			);

			col_guard.ncols += 1;
			ptr = old.wrapping_add(stride);
		}
		core::mem::forget(col_guard);
	}

	/// returns a new matrix with dimensions `(nrows, ncols)`, filled with the provided function
	pub fn from_fn(nrows: Rows, ncols: Cols, f: impl FnMut(Idx<Rows>, Idx<Cols>) -> T) -> Self {
		unsafe {
			let raw = RawMat::<T>::try_with_capacity(nrows.unbound(), ncols.unbound()).unwrap();

			let ptr = raw.ptr.as_ptr();
			Self::init_with(ptr, Rows::start(), Cols::start(), nrows.end(), ncols.end(), raw.row_capacity, &mut { f });

			Self { raw, nrows, ncols }
		}
	}

	/// returns a new matrix with dimensions `(nrows, ncols)`, filled with zeros
	#[inline]
	pub fn zeros(nrows: Rows, ncols: Cols) -> Self
	where
		T: ComplexField,
	{
		Self::from_fn(nrows, ncols, |_, _| T::zero_impl())
	}

	/// returns a new matrix with dimensions `(nrows, ncols)`, filled with ones
	#[inline]
	pub fn ones(nrows: Rows, ncols: Cols) -> Self
	where
		T: ComplexField,
	{
		Self::from_fn(nrows, ncols, |_, _| T::one_impl())
	}

	/// returns a new identity matrix, with ones on the diagonal and zeros everywhere else
	#[inline]
	pub fn identity(nrows: Rows, ncols: Cols) -> Self
	where
		T: ComplexField,
	{
		Self::from_fn(
			nrows,
			ncols,
			|i, j| if i.unbound() == j.unbound() { T::one_impl() } else { T::zero_impl() },
		)
	}

	/// returns a new matrix with dimensions `(nrows, ncols)`, filled with `value`
	#[inline]
	pub fn full(nrows: Rows, ncols: Cols, value: T) -> Self
	where
		T: Clone,
	{
		Self::from_fn(nrows, ncols, |_, _| value.clone())
	}

	/// reserves the minimum capacity for `new_row_capacity` rows and `new_col_capacity`
	/// columns without reallocating, or returns an error in case of failure. does nothing if the
	/// capacity is already sufficient
	pub fn try_reserve(&mut self, new_row_capacity: usize, new_col_capacity: usize) -> Result<(), TryReserveError> {
		self.raw
			.try_reserve(self.nrows.unbound(), self.ncols.unbound(), new_row_capacity, new_col_capacity)
	}

	/// reserves the minimum capacity for `new_row_capacity` rows and `new_col_capacity`
	/// columns without reallocating. does nothing if the capacity is already sufficient
	#[track_caller]
	pub fn reserve(&mut self, new_row_capacity: usize, new_col_capacity: usize) {
		self.try_reserve(new_row_capacity, new_col_capacity).unwrap()
	}

	/// resizes the matrix in-place so that the new dimensions are `(new_nrows, new_ncols)`.
	/// new elements are created with the given function `f`, so that elements at index `(i, j)`
	/// are created by calling `f(i, j)`.
	pub fn resize_with(&mut self, new_nrows: Rows, new_ncols: Cols, f: impl FnMut(Idx<Rows>, Idx<Cols>) -> T) {
		unsafe {
			let this = &mut *self;

			if new_nrows == this.nrows && new_ncols == this.ncols {
				return;
			}

			this.truncate(new_nrows, new_ncols);

			if new_nrows > this.nrows || new_ncols > this.ncols {
				this.reserve(new_nrows.unbound(), new_ncols.unbound());
			}

			let mut f = f;

			if new_nrows > this.nrows {
				Self::init_with(
					this.raw.ptr.as_ptr(),
					this.nrows.end(),
					Cols::start(),
					new_nrows.end(),
					this.ncols.end(),
					this.raw.row_capacity,
					&mut f,
				);
				this.nrows = new_nrows;
			}

			if new_ncols > this.ncols {
				Self::init_with(
					this.raw.ptr.as_ptr(),
					Rows::start(),
					this.ncols.end(),
					new_nrows.end(),
					new_ncols.end(),
					this.raw.row_capacity,
					&mut f,
				);
				this.ncols = new_ncols;
			}
		};
	}

	/// truncates the matrix so that its new dimensions are `new_nrows` and `new_ncols`.  
	/// both of the new dimensions must be smaller than or equal to the current dimensions
	///
	/// # panics
	/// the function panics if any of the following conditions are violated:
	/// - `new_nrows > self.nrows()`
	/// - `new_ncols > self.ncols()`
	pub fn truncate(&mut self, new_nrows: Rows, new_ncols: Cols) {
		if new_ncols < self.ncols {
			let stride = self.raw.row_capacity;

			drop(DropMat {
				ptr: self.raw.ptr.as_ptr().wrapping_add(stride * new_ncols.unbound()),
				nrows: self.nrows.unbound(),
				ncols: self.ncols.unbound() - new_ncols.unbound(),
				byte_col_stride: stride,
			});
			self.ncols = new_ncols;
		}
		if new_nrows < self.nrows {
			let size = core::mem::size_of::<T>();
			let stride = size * self.raw.row_capacity;

			drop(DropMat {
				ptr: self.raw.ptr.as_ptr().wrapping_add(new_nrows.unbound()),
				nrows: self.nrows.unbound() - new_nrows.unbound(),
				ncols: self.ncols.unbound(),
				byte_col_stride: stride,
			});
			self.nrows = new_nrows;
		}
	}

	/// see [`MatRef::as_shape`]
	pub fn into_shape<V: Shape, H: Shape>(self, nrows: V, ncols: H) -> Mat<T, V, H> {
		let this = core::mem::ManuallyDrop::new(self);

		Mat {
			raw: RawMat {
				ptr: this.raw.ptr,
				row_capacity: this.raw.row_capacity,
				col_capacity: this.raw.col_capacity,
				layout: this.raw.layout,
				__marker: PhantomData,
			},
			nrows,
			ncols,
		}
	}

	/// set the dimensions of the matrix.
	///
	/// # safety
	/// the behavior is undefined if any of the following conditions are violated:
	/// - `nrows < self.row_capacity()`
	/// - `ncols < self.col_capacity()`
	/// - the elements that were previously out of bounds but are now in bounds must be
	/// initialized
	pub unsafe fn set_dims(&mut self, nrows: Rows, ncols: Cols) {
		self.nrows = nrows;
		self.ncols = ncols;
	}

	/// returns a reference to a slice over the column at the given index
	pub fn col_as_slice(&self, j: Idx<Cols>) -> &[T] {
		self.col(j).try_as_col_major().unwrap().as_slice()
	}

	/// returns a reference to a slice over the column at the given index
	pub fn col_as_slice_mut(&mut self, j: Idx<Cols>) -> &mut [T] {
		self.col_mut(j).try_as_col_major_mut().unwrap().as_slice_mut()
	}
}

impl<T, Rows: Shape, Cols: Shape> Mat<T, Rows, Cols> {
	/// returns the number of rows of the matrix
	#[inline]
	pub fn nrows(&self) -> Rows {
		self.nrows
	}

	/// returns the number of columns of the matrix
	#[inline]
	pub fn ncols(&self) -> Cols {
		self.ncols
	}

	/// returns a view over `self`
	#[inline]
	pub fn as_ref(&self) -> MatRef<'_, T, Rows, Cols> {
		unsafe {
			MatRef::from_raw_parts(
				self.raw.ptr.as_ptr() as *const T,
				self.nrows,
				self.ncols,
				1,
				self.raw.row_capacity as isize,
			)
		}
	}

	/// returns a view over `self`
	#[inline]
	pub fn as_mut(&mut self) -> MatMut<'_, T, Rows, Cols> {
		unsafe { MatMut::from_raw_parts_mut(self.raw.ptr.as_ptr(), self.nrows, self.ncols, 1, self.raw.row_capacity as isize) }
	}
}

impl<T: Clone, Rows: Shape, Cols: Shape> Clone for Mat<T, Rows, Cols> {
	#[inline]
	fn clone(&self) -> Self {
		with_dim!(M, self.nrows().unbound());
		with_dim!(N, self.ncols().unbound());
		let this = self.as_ref().as_shape(M, N);
		Mat::from_fn(this.nrows(), this.ncols(), |i, j| this.at(i, j).clone()).into_shape(self.nrows(), self.ncols())
	}
}

impl<T, Rows: Shape, Cols: Shape> Index<(Idx<Rows>, Idx<Cols>)> for Mat<T, Rows, Cols> {
	type Output = T;

	#[inline]
	#[track_caller]
	fn index(&self, (row, col): (Idx<Rows>, Idx<Cols>)) -> &Self::Output {
		self.as_ref().at(row, col)
	}
}

impl<T, Rows: Shape, Cols: Shape> IndexMut<(Idx<Rows>, Idx<Cols>)> for Mat<T, Rows, Cols> {
	#[inline]
	#[track_caller]
	fn index_mut(&mut self, (row, col): (Idx<Rows>, Idx<Cols>)) -> &mut Self::Output {
		self.as_mut().at_mut(row, col)
	}
}

impl<T: core::fmt::Debug, Rows: Shape, Cols: Shape> core::fmt::Debug for Mat<T, Rows, Cols> {
	fn fmt(&self, f: &mut core::fmt::Formatter<'_>) -> core::fmt::Result {
		self.as_ref().fmt(f)
	}
}

impl<T, Rows: Shape, Cols: Shape> Mat<T, Rows, Cols> {
	/// returns a pointer to the matrix data
	#[inline(always)]
	pub fn as_ptr(&self) -> *const T {
		self.as_ref().as_ptr()
	}

	/// returns the number of rows and columns of the matrix
	#[inline(always)]
	pub fn shape(&self) -> (Rows, Cols) {
		(self.nrows(), self.ncols())
	}

	/// returns the row stride of the matrix, specified in number of elements, not in bytes
	#[inline(always)]
	pub fn row_stride(&self) -> isize {
		1
	}

	/// returns the column stride of the matrix, specified in number of elements, not in bytes
	#[inline(always)]
	pub fn col_stride(&self) -> isize {
		self.raw.row_capacity as isize
	}

	/// returns a raw pointer to the element at the given index
	#[inline(always)]
	pub fn ptr_at(&self, row: IdxInc<Rows>, col: IdxInc<Cols>) -> *const T {
		self.as_ref().ptr_at(row, col)
	}

	/// returns a raw pointer to the element at the given index, assuming the provided index
	/// is within the matrix bounds
	///
	/// # safety
	/// the behavior is undefined if any of the following conditions are violated:
	/// * `row < self.nrows()`
	/// * `col < self.ncols()`
	#[inline(always)]
	#[track_caller]
	pub unsafe fn ptr_inbounds_at(&self, row: Idx<Rows>, col: Idx<Cols>) -> *const T {
		self.as_ref().ptr_inbounds_at(row, col)
	}

	#[inline]
	#[track_caller]
	/// see [`MatRef::split_at`]
	pub fn split_at(
		&self,
		row: IdxInc<Rows>,
		col: IdxInc<Cols>,
	) -> (
		MatRef<'_, T, usize, usize>,
		MatRef<'_, T, usize, usize>,
		MatRef<'_, T, usize, usize>,
		MatRef<'_, T, usize, usize>,
	) {
		self.as_ref().split_at(row, col)
	}

	#[inline]
	#[track_caller]
	/// see [`MatRef::split_at_row`]
	pub fn split_at_row(&self, row: IdxInc<Rows>) -> (MatRef<'_, T, usize, Cols>, MatRef<'_, T, usize, Cols>) {
		self.as_ref().split_at_row(row)
	}

	#[inline]
	#[track_caller]
	/// see [`MatRef::split_at_col`]
	pub fn split_at_col(&self, col: IdxInc<Cols>) -> (MatRef<'_, T, Rows, usize>, MatRef<'_, T, Rows, usize>) {
		self.as_ref().split_at_col(col)
	}

	#[inline(always)]
	/// see [`MatRef::transpose`]
	pub fn transpose(&self) -> MatRef<'_, T, Cols, Rows> {
		self.as_ref().transpose()
	}

	#[inline(always)]
	/// see [`MatRef::conjugate`]
	pub fn conjugate(&self) -> MatRef<'_, T::Conj, Rows, Cols>
	where
		T: Conjugate,
	{
		self.as_ref().conjugate()
	}

	#[inline(always)]
	/// see [`MatRef::canonical`]
	pub fn canonical(&self) -> MatRef<'_, T::Canonical, Rows, Cols>
	where
		T: Conjugate,
	{
		self.as_ref().canonical()
	}

	#[inline(always)]
	/// see [`MatRef::adjoint`]
	pub fn adjoint(&self) -> MatRef<'_, T::Conj, Cols, Rows>
	where
		T: Conjugate,
	{
		self.as_ref().adjoint()
	}

	#[inline]
	/// see [`MatRef::reverse_rows`]
	pub fn reverse_rows(&self) -> MatRef<'_, T, Rows, Cols> {
		self.as_ref().reverse_rows()
	}

	#[inline]
	/// see [`MatRef::reverse_cols`]
	pub fn reverse_cols(&self) -> MatRef<'_, T, Rows, Cols> {
		self.as_ref().reverse_cols()
	}

	#[inline]
	/// see [`MatRef::reverse_rows_and_cols`]
	pub fn reverse_rows_and_cols(&self) -> MatRef<'_, T, Rows, Cols> {
		self.as_ref().reverse_rows_and_cols()
	}

	#[inline]
	/// see [`MatRef::submatrix`]
	pub fn submatrix<V: Shape, H: Shape>(&self, row_start: IdxInc<Rows>, col_start: IdxInc<Cols>, nrows: V, ncols: H) -> MatRef<'_, T, V, H> {
		self.as_ref().submatrix(row_start, col_start, nrows, ncols)
	}

	#[inline]
	/// see [`MatRef::subrows`]
	pub fn subrows<V: Shape>(&self, row_start: IdxInc<Rows>, nrows: V) -> MatRef<'_, T, V, Cols> {
		self.as_ref().subrows(row_start, nrows)
	}

	#[inline]
	/// see [`MatRef::subcols`]
	pub fn subcols<H: Shape>(&self, col_start: IdxInc<Cols>, ncols: H) -> MatRef<'_, T, Rows, H> {
		self.as_ref().subcols(col_start, ncols)
	}

	#[inline]
	/// see [`MatRef::as_shape`]
	pub fn as_shape<V: Shape, H: Shape>(&self, nrows: V, ncols: H) -> MatRef<'_, T, V, H> {
		self.as_ref().as_shape(nrows, ncols)
	}

	#[inline]
	/// see [`MatRef::as_row_shape`]
	pub fn as_row_shape<V: Shape>(&self, nrows: V) -> MatRef<'_, T, V, Cols> {
		self.as_ref().as_row_shape(nrows)
	}

	#[inline]
	/// see [`MatRef::as_col_shape`]
	pub fn as_col_shape<H: Shape>(&self, ncols: H) -> MatRef<'_, T, Rows, H> {
		self.as_ref().as_col_shape(ncols)
	}

	#[inline]
	/// see [`MatRef::as_dyn_stride`]
	pub fn as_dyn_stride(&self) -> MatRef<'_, T, Rows, Cols, isize, isize> {
		self.as_ref().as_dyn_stride()
	}

	#[inline]
	/// see [`MatRef::as_dyn`]
	pub fn as_dyn(&self) -> MatRef<'_, T, usize, usize> {
		self.as_ref().as_dyn()
	}

	#[inline]
	/// see [`MatRef::as_dyn_rows`]
	pub fn as_dyn_rows(&self) -> MatRef<'_, T, usize, Cols> {
		self.as_ref().as_dyn_rows()
	}

	#[inline]
	/// see [`MatRef::as_dyn_cols`]
	pub fn as_dyn_cols(&self) -> MatRef<'_, T, Rows, usize> {
		self.as_ref().as_dyn_cols()
	}

	#[inline]
	/// see [`MatRef::row`]
	pub fn row(&self, i: Idx<Rows>) -> RowRef<'_, T, Cols> {
		self.as_ref().row(i)
	}

	#[inline]
	#[track_caller]
	/// see [`MatRef::col`]
	pub fn col(&self, j: Idx<Cols>) -> ColRef<'_, T, Rows> {
		self.as_ref().col(j)
	}

	#[inline]
	/// see [`MatRef::col_iter`]
	pub fn col_iter(&self) -> impl '_ + ExactSizeIterator + DoubleEndedIterator<Item = ColRef<'_, T, Rows>> {
		self.as_ref().col_iter()
	}

	#[inline]
	/// see [`MatRef::row_iter`]
	pub fn row_iter(&self) -> impl '_ + ExactSizeIterator + DoubleEndedIterator<Item = RowRef<'_, T, Cols>> {
		self.as_ref().row_iter()
	}

	#[inline]
	#[track_caller]
	#[cfg(feature = "rayon")]
	/// see [`MatRef::par_col_iter`]
	pub fn par_col_iter(&self) -> impl '_ + rayon::iter::IndexedParallelIterator<Item = ColRef<'_, T, Rows>>
	where
		T: Sync,
	{
		self.as_ref().par_col_iter()
	}

	#[inline]
	#[track_caller]
	#[cfg(feature = "rayon")]
	/// see [`MatRef::par_row_iter`]
	pub fn par_row_iter(&self) -> impl '_ + rayon::iter::IndexedParallelIterator<Item = RowRef<'_, T, Cols>>
	where
		T: Sync,
	{
		self.as_ref().par_row_iter()
	}

	#[inline]
	#[track_caller]
	#[cfg(feature = "rayon")]
	/// see [`MatRef::par_col_chunks`]
	pub fn par_col_chunks(&self, chunk_size: usize) -> impl '_ + rayon::iter::IndexedParallelIterator<Item = MatRef<'_, T, Rows, usize>>
	where
		T: Sync,
	{
		self.as_ref().par_col_chunks(chunk_size)
	}

	#[inline]
	#[track_caller]
	#[cfg(feature = "rayon")]
	/// see [`MatRef::par_col_partition`]
	pub fn par_col_partition(&self, count: usize) -> impl '_ + rayon::iter::IndexedParallelIterator<Item = MatRef<'_, T, Rows, usize>>
	where
		T: Sync,
	{
		self.as_ref().par_col_partition(count)
	}

	#[inline]
	#[track_caller]
	#[cfg(feature = "rayon")]
	/// see [`MatRef::par_row_chunks`]
	pub fn par_row_chunks(&self, chunk_size: usize) -> impl '_ + rayon::iter::IndexedParallelIterator<Item = MatRef<'_, T, usize, Cols>>
	where
		T: Sync,
	{
		self.as_ref().par_row_chunks(chunk_size)
	}

	#[inline]
	#[track_caller]
	#[cfg(feature = "rayon")]
	/// see [`MatRef::par_row_partition`]
	pub fn par_row_partition(&self, count: usize) -> impl '_ + rayon::iter::IndexedParallelIterator<Item = MatRef<'_, T, usize, Cols>>
	where
		T: Sync,
	{
		self.as_ref().par_row_partition(count)
	}

	#[inline]
	/// see [`MatRef::try_as_col_major`]
	pub fn try_as_col_major(&self) -> Option<MatRef<'_, T, Rows, Cols, ContiguousFwd>> {
		self.as_ref().try_as_col_major()
	}

	#[inline]
	/// see [`MatRef::try_as_row_major`]
	pub fn try_as_row_major(&self) -> Option<MatRef<'_, T, Rows, Cols, isize, ContiguousFwd>> {
		self.as_ref().try_as_row_major()
	}

	#[inline]
	/// see [`MatRef::norm_max`]
	pub fn norm_max(&self) -> Real<T>
	where
		T: Conjugate,
	{
		self.as_ref().norm_max()
	}

	#[inline]
	/// see [`MatRef::norm_l2`]
	pub fn norm_l2(&self) -> Real<T>
	where
		T: Conjugate,
	{
		self.as_ref().norm_l2()
	}

	#[inline]
	/// see [`MatRef::determinant`]
	pub fn determinant(&self) -> T::Canonical
	where
		T: Conjugate,
	{
		self.as_ref().determinant()
	}

	#[track_caller]
	#[inline]
	/// see [`MatRef::get`]
	pub fn get<RowRange, ColRange>(&self, row: RowRange, col: ColRange) -> <MatRef<'_, T, Rows, Cols> as MatIndex<RowRange, ColRange>>::Target
	where
		for<'a> MatRef<'a, T, Rows, Cols>: MatIndex<RowRange, ColRange>,
	{
		<MatRef<'_, T, Rows, Cols> as MatIndex<RowRange, ColRange>>::get(self.as_ref(), row, col)
	}

	#[track_caller]
	#[inline]
	/// see [`MatRef::get_unchecked`]
	pub unsafe fn get_unchecked<RowRange, ColRange>(
		&self,
		row: RowRange,
		col: ColRange,
	) -> <MatRef<'_, T, Rows, Cols> as MatIndex<RowRange, ColRange>>::Target
	where
		for<'a> MatRef<'a, T, Rows, Cols>: MatIndex<RowRange, ColRange>,
	{
		unsafe { <MatRef<'_, T, Rows, Cols> as MatIndex<RowRange, ColRange>>::get_unchecked(self.as_ref(), row, col) }
	}

	#[track_caller]
	#[inline]
	/// see [`MatMut::get_mut`]
	pub fn get_mut<RowRange, ColRange>(&mut self, row: RowRange, col: ColRange) -> <MatMut<'_, T, Rows, Cols> as MatIndex<RowRange, ColRange>>::Target
	where
		for<'a> MatMut<'a, T, Rows, Cols>: MatIndex<RowRange, ColRange>,
	{
		<MatMut<'_, T, Rows, Cols> as MatIndex<RowRange, ColRange>>::get(self.as_mut(), row, col)
	}

	#[track_caller]
	#[inline]
	/// see [`MatMut::get_mut_unchecked`]
	pub unsafe fn get_mut_unchecked<RowRange, ColRange>(
		&mut self,
		row: RowRange,
		col: ColRange,
	) -> <MatMut<'_, T, Rows, Cols> as MatIndex<RowRange, ColRange>>::Target
	where
		for<'a> MatMut<'a, T, Rows, Cols>: MatIndex<RowRange, ColRange>,
	{
		unsafe { <MatMut<'_, T, Rows, Cols> as MatIndex<RowRange, ColRange>>::get_unchecked(self.as_mut(), row, col) }
	}

	#[inline]
	/// see [`MatRef::cloned`]
	pub fn cloned(&self) -> Mat<T, Rows, Cols>
	where
		T: Clone,
	{
		self.as_ref().cloned()
	}

	#[inline]
	/// see [`MatRef::to_owned`]
	pub fn to_owned(&self) -> Mat<T::Canonical, Rows, Cols>
	where
		T: Conjugate,
	{
		self.as_ref().to_owned()
	}
}

impl<T, Rows: Shape, Cols: Shape> Mat<T, Rows, Cols> {
	#[inline(always)]
	/// returns a pointer to the matrix data
	pub fn as_ptr_mut(&mut self) -> *mut T {
		self.as_mut().as_ptr_mut()
	}

	#[inline(always)]
	/// returns a raw pointer to the element at the given index
	pub fn ptr_at_mut(&mut self, row: IdxInc<Rows>, col: IdxInc<Cols>) -> *mut T {
		self.as_mut().ptr_at_mut(row, col)
	}

	#[inline(always)]
	#[track_caller]
	/// returns a raw pointer to the element at the given index, assuming the provided index
	/// is within the matrix bounds
	///
	/// # safety
	/// the behavior is undefined if any of the following conditions are violated:
	/// * `row < self.nrows()`
	/// * `col < self.ncols()`
	pub unsafe fn ptr_inbounds_at_mut(&mut self, row: Idx<Rows>, col: Idx<Cols>) -> *mut T {
		self.as_mut().ptr_inbounds_at_mut(row, col)
	}

	#[inline]
	#[track_caller]
	/// see [`MatMut::split_at_mut`]
	pub fn split_at_mut(
		&mut self,
		row: IdxInc<Rows>,
		col: IdxInc<Cols>,
	) -> (
		MatMut<'_, T, usize, usize>,
		MatMut<'_, T, usize, usize>,
		MatMut<'_, T, usize, usize>,
		MatMut<'_, T, usize, usize>,
	) {
		self.as_mut().split_at_mut(row, col)
	}

	#[inline]
	#[track_caller]
	/// see [`MatMut::split_at_row_mut`]
	pub fn split_at_row_mut(&mut self, row: IdxInc<Rows>) -> (MatMut<'_, T, usize, Cols>, MatMut<'_, T, usize, Cols>) {
		self.as_mut().split_at_row_mut(row)
	}

	#[inline]
	#[track_caller]
	/// see [`MatMut::split_at_col_mut`]
	pub fn split_at_col_mut(&mut self, col: IdxInc<Cols>) -> (MatMut<'_, T, Rows, usize>, MatMut<'_, T, Rows, usize>) {
		self.as_mut().split_at_col_mut(col)
	}

	#[inline(always)]
	/// see [`MatMut::transpose_mut`]
	pub fn transpose_mut(&mut self) -> MatMut<'_, T, Cols, Rows> {
		self.as_mut().transpose_mut()
	}

	#[inline(always)]
	/// see [`MatMut::conjugate_mut`]
	pub fn conjugate_mut(&mut self) -> MatMut<'_, T::Conj, Rows, Cols>
	where
		T: Conjugate,
	{
		self.as_mut().conjugate_mut()
	}

	#[inline(always)]
	/// see [`MatMut::canonical_mut`]
	pub fn canonical_mut(&mut self) -> MatMut<'_, T::Canonical, Rows, Cols>
	where
		T: Conjugate,
	{
		self.as_mut().canonical_mut()
	}

	#[inline(always)]
	/// see [`MatMut::adjoint_mut`]
	pub fn adjoint_mut(&mut self) -> MatMut<'_, T::Conj, Cols, Rows>
	where
		T: Conjugate,
	{
		self.as_mut().adjoint_mut()
	}

	#[inline]
	/// see [`MatMut::reverse_rows_mut`]
	pub fn reverse_rows_mut(&mut self) -> MatMut<'_, T, Rows, Cols> {
		self.as_mut().reverse_rows_mut()
	}

	#[inline]
	/// see [`MatMut::reverse_cols_mut`]
	pub fn reverse_cols_mut(&mut self) -> MatMut<'_, T, Rows, Cols> {
		self.as_mut().reverse_cols_mut()
	}

	#[inline]
	/// see [`MatMut::reverse_rows_and_cols_mut`]
	pub fn reverse_rows_and_cols_mut(&mut self) -> MatMut<'_, T, Rows, Cols> {
		self.as_mut().reverse_rows_and_cols_mut()
	}

	#[inline]
	/// see [`MatMut::submatrix_mut`]
	pub fn submatrix_mut<V: Shape, H: Shape>(&mut self, row_start: IdxInc<Rows>, col_start: IdxInc<Cols>, nrows: V, ncols: H) -> MatMut<'_, T, V, H> {
		self.as_mut().submatrix_mut(row_start, col_start, nrows, ncols)
	}

	#[inline]
	/// see [`MatMut::subrows_mut`]
	pub fn subrows_mut<V: Shape>(&mut self, row_start: IdxInc<Rows>, nrows: V) -> MatMut<'_, T, V, Cols> {
		self.as_mut().subrows_mut(row_start, nrows)
	}

	#[inline]
	/// see [`MatMut::subcols_mut`]
	pub fn subcols_mut<H: Shape>(&mut self, col_start: IdxInc<Cols>, ncols: H) -> MatMut<'_, T, Rows, H> {
		self.as_mut().subcols_mut(col_start, ncols)
	}

	#[inline]
	#[track_caller]
	/// see [`MatMut::as_shape_mut`]
	pub fn as_shape_mut<V: Shape, H: Shape>(&mut self, nrows: V, ncols: H) -> MatMut<'_, T, V, H> {
		self.as_mut().as_shape_mut(nrows, ncols)
	}

	#[inline]
	/// see [`MatMut::as_row_shape_mut`]
	pub fn as_row_shape_mut<V: Shape>(&mut self, nrows: V) -> MatMut<'_, T, V, Cols> {
		self.as_mut().as_row_shape_mut(nrows)
	}

	#[inline]
	/// see [`MatMut::as_col_shape_mut`]
	pub fn as_col_shape_mut<H: Shape>(&mut self, ncols: H) -> MatMut<'_, T, Rows, H> {
		self.as_mut().as_col_shape_mut(ncols)
	}

	#[inline]
	/// see [`MatMut::as_dyn_stride_mut`]
	pub fn as_dyn_stride_mut(&mut self) -> MatMut<'_, T, Rows, Cols, isize, isize> {
		self.as_mut().as_dyn_stride_mut()
	}

	#[inline]
	/// see [`MatMut::as_dyn_mut`]
	pub fn as_dyn_mut(&mut self) -> MatMut<'_, T, usize, usize> {
		self.as_mut().as_dyn_mut()
	}

	#[inline]
	/// see [`MatMut::as_dyn_rows_mut`]
	pub fn as_dyn_rows_mut(&mut self) -> MatMut<'_, T, usize, Cols> {
		self.as_mut().as_dyn_rows_mut()
	}

	#[inline]
	/// see [`MatMut::as_dyn_cols_mut`]
	pub fn as_dyn_cols_mut(&mut self) -> MatMut<'_, T, Rows, usize> {
		self.as_mut().as_dyn_cols_mut()
	}

	#[inline]
	/// see [`MatMut::row_mut`]
	pub fn row_mut(&mut self, i: Idx<Rows>) -> RowMut<'_, T, Cols> {
		self.as_mut().row_mut(i)
	}

	#[inline]
	/// see [`MatMut::col_mut`]
	pub fn col_mut(&mut self, j: Idx<Cols>) -> ColMut<'_, T, Rows> {
		self.as_mut().col_mut(j)
	}

	#[inline]
	/// see [`MatMut::col_iter_mut`]
	pub fn col_iter_mut(&mut self) -> impl '_ + ExactSizeIterator + DoubleEndedIterator<Item = ColMut<'_, T, Rows>> {
		self.as_mut().col_iter_mut()
	}

	#[inline]
	/// see [`MatMut::row_iter_mut`]
	pub fn row_iter_mut(&mut self) -> impl '_ + ExactSizeIterator + DoubleEndedIterator<Item = RowMut<'_, T, Cols>> {
		self.as_mut().row_iter_mut()
	}

	#[inline]
	#[track_caller]
	#[cfg(feature = "rayon")]
	/// see [`MatMut::par_col_iter_mut`]
	pub fn par_col_iter_mut(&mut self) -> impl '_ + rayon::iter::IndexedParallelIterator<Item = ColMut<'_, T, Rows>>
	where
		T: Send,
	{
		self.as_mut().par_col_iter_mut()
	}

	#[inline]
	#[track_caller]
	#[cfg(feature = "rayon")]
	/// see [`MatMut::par_row_iter_mut`]
	pub fn par_row_iter_mut(&mut self) -> impl '_ + rayon::iter::IndexedParallelIterator<Item = RowMut<'_, T, Cols>>
	where
		T: Send,
	{
		self.as_mut().par_row_iter_mut()
	}

	#[inline]
	#[track_caller]
	#[cfg(feature = "rayon")]
	/// see [`MatMut::par_col_chunks_mut`]
	pub fn par_col_chunks_mut(&mut self, chunk_size: usize) -> impl '_ + rayon::iter::IndexedParallelIterator<Item = MatMut<'_, T, Rows, usize>>
	where
		T: Send,
	{
		self.as_mut().par_col_chunks_mut(chunk_size)
	}

	#[inline]
	#[track_caller]
	#[cfg(feature = "rayon")]
	/// see [`MatMut::par_col_partition_mut`]
	pub fn par_col_partition_mut(&mut self, count: usize) -> impl '_ + rayon::iter::IndexedParallelIterator<Item = MatMut<'_, T, Rows, usize>>
	where
		T: Send,
	{
		self.as_mut().par_col_partition_mut(count)
	}

	#[inline]
	#[track_caller]
	#[cfg(feature = "rayon")]
	/// see [`MatMut::par_row_chunks_mut`]
	pub fn par_row_chunks_mut(&mut self, chunk_size: usize) -> impl '_ + rayon::iter::IndexedParallelIterator<Item = MatMut<'_, T, usize, Cols>>
	where
		T: Send,
	{
		self.as_mut().par_row_chunks_mut(chunk_size)
	}

	#[inline]
	#[track_caller]
	#[cfg(feature = "rayon")]
	/// see [`MatMut::par_row_partition_mut`]
	pub fn par_row_partition_mut(&mut self, count: usize) -> impl '_ + rayon::iter::IndexedParallelIterator<Item = MatMut<'_, T, usize, Cols>>
	where
		T: Send,
	{
		self.as_mut().par_row_partition_mut(count)
	}

	#[inline]
	/// see [`MatMut::split_first_row_mut`]
	pub fn split_first_row_mut(&mut self) -> Option<(RowMut<'_, T, Cols>, MatMut<'_, T, usize, Cols>)> {
		self.as_mut().split_first_row_mut()
	}

	#[inline]
	/// see [`MatMut::try_as_col_major_mut`]
	pub fn try_as_col_major_mut(&mut self) -> Option<MatMut<'_, T, Rows, Cols, ContiguousFwd>> {
		self.as_mut().try_as_col_major_mut()
	}

	#[inline]
	/// see [`MatMut::try_as_row_major_mut`]
	pub fn try_as_row_major_mut(&mut self) -> Option<MatMut<'_, T, Rows, Cols, isize, ContiguousFwd>> {
		self.as_mut().try_as_row_major_mut()
	}

	#[inline]
	#[track_caller]
	/// see [`MatMut::two_cols_mut`]
	pub fn two_cols_mut(&mut self, i0: Idx<Cols>, i1: Idx<Cols>) -> (ColMut<'_, T, Rows>, ColMut<'_, T, Rows>) {
		self.as_mut().two_cols_mut(i0, i1)
	}

	#[inline]
	#[track_caller]
	/// see [`MatMut::two_rows_mut`]
	pub fn two_rows_mut(&mut self, i0: Idx<Rows>, i1: Idx<Rows>) -> (RowMut<'_, T, Cols>, RowMut<'_, T, Cols>) {
		self.as_mut().two_rows_mut(i0, i1)
	}

	#[inline]
	/// see [`MatMut::copy_from`]
	pub fn copy_from<RhsT: Conjugate<Canonical = T>>(&mut self, other: impl AsMatRef<T = RhsT, Rows = Rows, Cols = Cols>)
	where
		T: ComplexField,
	{
		self.as_mut().copy_from(other)
	}

	#[inline]
	/// see [`MatMut::copy_from_triangular_lower`]
	pub fn copy_from_triangular_lower<RhsT: Conjugate<Canonical = T>>(&mut self, other: impl AsMatRef<T = RhsT, Rows = Rows, Cols = Cols>)
	where
		T: ComplexField,
	{
		self.as_mut().copy_from_triangular_lower(other)
	}

	#[inline]
	/// see [`MatMut::copy_from_strict_triangular_lower`]
	pub fn copy_from_strict_triangular_lower<RhsT: Conjugate<Canonical = T>>(&mut self, other: impl AsMatRef<T = RhsT, Rows = Rows, Cols = Cols>)
	where
		T: ComplexField,
	{
		self.as_mut().copy_from_strict_triangular_lower(other)
	}

	#[inline]
	/// see [`MatMut::copy_from_triangular_upper`]
	pub fn copy_from_triangular_upper<RhsT: Conjugate<Canonical = T>>(&mut self, other: impl AsMatRef<T = RhsT, Rows = Rows, Cols = Cols>)
	where
		T: ComplexField,
	{
		self.as_mut().copy_from_triangular_upper(other)
	}

	#[inline]
	/// see [`MatMut::copy_from_strict_triangular_upper`]
	pub fn copy_from_strict_triangular_upper<RhsT: Conjugate<Canonical = T>>(&mut self, other: impl AsMatRef<T = RhsT, Rows = Rows, Cols = Cols>)
	where
		T: ComplexField,
	{
		self.as_mut().copy_from_strict_triangular_upper(other)
	}
}

impl<T, Dim: Shape> Mat<T, Dim, Dim> {
	#[inline]
	/// see [`MatRef::diagonal`]
	pub fn diagonal(&self) -> DiagRef<'_, T, Dim, isize> {
		self.as_ref().diagonal()
	}

	#[inline]
	/// see [`MatMut::diagonal_mut`]
	pub fn diagonal_mut(&mut self) -> DiagMut<'_, T, Dim, isize> {
		self.as_mut().diagonal_mut()
	}
}

impl<'short, T, Rows: Shape, Cols: Shape> Reborrow<'short> for Mat<T, Rows, Cols> {
	type Target = MatRef<'short, T, Rows, Cols>;

	#[inline]
	fn rb(&'short self) -> Self::Target {
		self.as_ref()
	}
}
impl<'short, T, Rows: Shape, Cols: Shape> ReborrowMut<'short> for Mat<T, Rows, Cols> {
	type Target = MatMut<'short, T, Rows, Cols>;

	#[inline]
	fn rb_mut(&'short mut self) -> Self::Target {
		self.as_mut()
	}
}

impl<T, Cols: Shape> Mat<T, usize, Cols> {
	/// inserts a row at the end of the matrix
	/// # panics
<<<<<<< HEAD
	/// The function panics if the number of columns in the row does not match the number of columns
	/// in the matrix
=======
	/// The function panics if the number of columns in the row does not match the number of columns in the matrix
>>>>>>> 836e8d02
	pub fn push_row(&mut self, row: RowRef<'_, T, Cols>)
	where
		T: Clone,
	{
		self::assert!(
			self.ncols() == row.ncols(),
			"row ncols ({:?}) must match matrix ncols ({:?})",
			row.ncols(),
			self.ncols()
		);

		self.resize_with(self.nrows() + 1, self.ncols(), |_, j| row[j].clone());
	}
}

impl<T, Rows: Shape> Mat<T, Rows, usize> {
	/// inserts a col at the end of the matrix
	/// # panics
<<<<<<< HEAD
	/// The function panics if the number of rows in the col does not match the number of rows in
	/// the matrix
=======
	/// The function panics if the number of rows in the col does not match the number of rows in the matrix
>>>>>>> 836e8d02
	pub fn push_col(&mut self, col: ColRef<'_, T, Rows>)
	where
		T: Clone,
	{
		self::assert!(
			self.nrows() == col.nrows(),
			"col nrows ({:?}) must match matrix nrows ({:?})",
			col.nrows(),
			self.nrows()
		);

		self.resize_with(self.nrows(), self.ncols() + 1, |i, _| col[i].clone());
	}
}

<<<<<<< HEAD
impl<T, Rows: Shape, Cols: Shape> Mat<T, Rows, Cols>
where
	T: RealField,
{
	/// see [MatRef::min]
	pub fn min(self) -> Option<T> {
		MatRef::internal_min(self.as_dyn())
	}

	/// see [MatRef::min]
	pub fn max(self) -> Option<T> {
		MatRef::internal_max(self.as_dyn())
	}
}

=======
>>>>>>> 836e8d02
#[cfg(test)]
mod tests {
	use crate::{assert, mat};

	#[test]
	fn test_resize() {
		// Create a matrix
		let mut m = mat![
			[1.0, 2.0, 3.0],
			[4.0, 5.0, 6.0],
			[7.0, 8.0, 9.0],
			[10.0, 11.0, 12.0], //
		];

		m.resize_with(m.nrows() + 1, m.ncols(), |_, _| 99.9);

		let target = mat![
			[1.0, 2.0, 3.0],
			[4.0, 5.0, 6.0],
			[7.0, 8.0, 9.0],
			[10.0, 11.0, 12.0],
			[99.9, 99.9, 99.9], //
		];

		assert!(m == target);
	}

	#[test]
	fn test_resize_5() {
		// Create a matrix
		let mut m = mat![
			[1.0, 2.0, 3.0],
			[4.0, 5.0, 6.0],
			[7.0, 8.0, 9.0],
			[10.0, 11.0, 12.0], //
		];

		m.resize_with(m.nrows() + 5, m.ncols(), |_, _| 99.9);

		let target = mat![
			[1.0, 2.0, 3.0],
			[4.0, 5.0, 6.0],
			[7.0, 8.0, 9.0],
			[10.0, 11.0, 12.0],
			[99.9, 99.9, 99.9], //
			[99.9, 99.9, 99.9], //
			[99.9, 99.9, 99.9], //
			[99.9, 99.9, 99.9], //
			[99.9, 99.9, 99.9], //
		];

		assert!(m == target);
	}

	#[test]
	fn test_resize_5_1() {
		// Create a matrix
		let mut m = mat![
			[1.0, 2.0, 3.0],
			[4.0, 5.0, 6.0],
			[7.0, 8.0, 9.0],
			[10.0, 11.0, 12.0], //
		];

		m.resize_with(m.nrows() + 5, m.ncols() + 1, |_, _| 99.9);

		let target = mat![
			[1.0, 2.0, 3.0, 99.9],
			[4.0, 5.0, 6.0, 99.9],
			[7.0, 8.0, 9.0, 99.9],
			[10.0, 11.0, 12.0, 99.9],
			[99.9, 99.9, 99.9, 99.9], //
			[99.9, 99.9, 99.9, 99.9], //
			[99.9, 99.9, 99.9, 99.9], //
			[99.9, 99.9, 99.9, 99.9], //
			[99.9, 99.9, 99.9, 99.9], //
		];

		assert!(m == target);
	}

	#[test]
	fn test_push_row() {
		let mut m = mat![[1.0, 2.0, 3.0], [4.0, 5.0, 6.0], [7.0, 8.0, 9.0],];

		let row = row![10.0, 11.0, 12.0];

		m.push_row(row.as_ref());

		let target = mat![[1.0, 2.0, 3.0], [4.0, 5.0, 6.0], [7.0, 8.0, 9.0], [10.0, 11.0, 12.0],];

		assert!(m == target);
	}

	#[test]
	#[should_panic]
	fn test_push_row_panic() {
		let mut m = mat![[1.0, 2.0, 3.0], [4.0, 5.0, 6.0], [7.0, 8.0, 9.0],];

		// row has one too many columns
		let row = row![10.0, 11.0, 12.0, 13.0];

		m.push_row(row.as_ref());
	}

	#[test]
	fn test_push_col() {
		let mut m = mat![[1.0, 2.0, 3.0], [1.0, 2.0, 3.0], [1.0, 2.0, 3.0],];

		let col = col![4.0, 4.0, 4.0];

		m.push_col(col.as_ref());

		let target = mat![[1.0, 2.0, 3.0, 4.0], [1.0, 2.0, 3.0, 4.0], [1.0, 2.0, 3.0, 4.0],];

		assert!(m == target);
	}

	#[test]
	#[should_panic]
	fn test_push_col_panic() {
		let mut m = mat![[1.0, 2.0, 3.0], [1.0, 2.0, 3.0], [1.0, 2.0, 3.0],];

		let col = col![4.0, 4.0, 4.0, 4.0];

		m.push_col(col.as_ref());
	}
<<<<<<< HEAD

	#[test]
	fn test_min() {
		use crate::Mat;
		let m = mat![
			[1.0, 5.0, 3.0],
			[4.0, 2.0, 9.0],
			[7.0, 8.0, 6.0], //
		];

		assert_eq!(m.min(), Some(1.0));

		let empty: Mat<f64> = Mat::new();
		assert_eq!(empty.min(), None);
	}

	#[test]
	fn test_max() {
		use crate::Mat;
		let m = mat![
			[1.0, 5.0, 3.0],
			[4.0, 2.0, 9.0],
			[7.0, 8.0, 6.0], //
		];

		assert_eq!(m.max(), Some(9.0));

		let empty: Mat<f64> = Mat::new();
		assert_eq!(empty.max(), None);
	}
=======
>>>>>>> 836e8d02
}<|MERGE_RESOLUTION|>--- conflicted
+++ resolved
@@ -1402,12 +1402,7 @@
 impl<T, Cols: Shape> Mat<T, usize, Cols> {
 	/// inserts a row at the end of the matrix
 	/// # panics
-<<<<<<< HEAD
-	/// The function panics if the number of columns in the row does not match the number of columns
-	/// in the matrix
-=======
 	/// The function panics if the number of columns in the row does not match the number of columns in the matrix
->>>>>>> 836e8d02
 	pub fn push_row(&mut self, row: RowRef<'_, T, Cols>)
 	where
 		T: Clone,
@@ -1426,12 +1421,7 @@
 impl<T, Rows: Shape> Mat<T, Rows, usize> {
 	/// inserts a col at the end of the matrix
 	/// # panics
-<<<<<<< HEAD
-	/// The function panics if the number of rows in the col does not match the number of rows in
-	/// the matrix
-=======
 	/// The function panics if the number of rows in the col does not match the number of rows in the matrix
->>>>>>> 836e8d02
 	pub fn push_col(&mut self, col: ColRef<'_, T, Rows>)
 	where
 		T: Clone,
@@ -1447,24 +1437,6 @@
 	}
 }
 
-<<<<<<< HEAD
-impl<T, Rows: Shape, Cols: Shape> Mat<T, Rows, Cols>
-where
-	T: RealField,
-{
-	/// see [MatRef::min]
-	pub fn min(self) -> Option<T> {
-		MatRef::internal_min(self.as_dyn())
-	}
-
-	/// see [MatRef::min]
-	pub fn max(self) -> Option<T> {
-		MatRef::internal_max(self.as_dyn())
-	}
-}
-
-=======
->>>>>>> 836e8d02
 #[cfg(test)]
 mod tests {
 	use crate::{assert, mat};
@@ -1592,37 +1564,4 @@
 
 		m.push_col(col.as_ref());
 	}
-<<<<<<< HEAD
-
-	#[test]
-	fn test_min() {
-		use crate::Mat;
-		let m = mat![
-			[1.0, 5.0, 3.0],
-			[4.0, 2.0, 9.0],
-			[7.0, 8.0, 6.0], //
-		];
-
-		assert_eq!(m.min(), Some(1.0));
-
-		let empty: Mat<f64> = Mat::new();
-		assert_eq!(empty.min(), None);
-	}
-
-	#[test]
-	fn test_max() {
-		use crate::Mat;
-		let m = mat![
-			[1.0, 5.0, 3.0],
-			[4.0, 2.0, 9.0],
-			[7.0, 8.0, 6.0], //
-		];
-
-		assert_eq!(m.max(), Some(9.0));
-
-		let empty: Mat<f64> = Mat::new();
-		assert_eq!(empty.max(), None);
-	}
-=======
->>>>>>> 836e8d02
 }