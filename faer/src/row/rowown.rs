use crate::internal_prelude::*;
use crate::{ContiguousFwd, Idx, IdxInc, TryReserveError};
use core::ops::{Index, IndexMut};
use faer_traits::Real;

use super::RowIndex;

/// heap allocated resizable row vector.
///
/// # note
///
/// the memory layout of `Row` is guaranteed to be row-major, meaning that it has a column stride
/// of `1`.
#[derive(Clone)]
pub struct Row<T, Cols: Shape = usize> {
	pub(crate) trans: Col<T, Cols>,
}

impl<T, Cols: Shape> Row<T, Cols> {
	/// returns a new row with dimension `nrows`, filled with the provided function
	#[inline]
	pub fn from_fn(nrows: Cols, f: impl FnMut(Idx<Cols>) -> T) -> Self {
		Self {
			trans: Col::from_fn(nrows, f),
		}
	}

	/// returns a new row with dimension `nrows`, filled with zeros
	#[inline]
	pub fn zeros(ncols: Cols) -> Self
	where
		T: ComplexField,
	{
		Self { trans: Col::zeros(ncols) }
	}

	/// returns a new row with dimension `nrows`, filled with ones
	#[inline]
	pub fn ones(ncols: Cols) -> Self
	where
		T: ComplexField,
	{
		Self { trans: Col::ones(ncols) }
	}

	/// returns a new row with dimension `nrows`, filled with `value`
	#[inline]
	pub fn full(ncols: Cols, value: T) -> Self
	where
		T: Clone,
	{
		Self {
			trans: Col::full(ncols, value),
		}
	}

	/// reserves the minimum capacity for `col_capacity` columns without reallocating, or returns an
	/// error in case of failure. does nothing if the capacity is already sufficient
	#[inline]
	pub fn try_reserve(&mut self, new_row_capacity: usize) -> Result<(), TryReserveError> {
		self.trans.try_reserve(new_row_capacity)
	}

	/// reserves the minimum capacity for `col_capacity` columns without reallocating. does nothing
	/// if the capacity is already sufficient
	#[track_caller]
	pub fn reserve(&mut self, new_row_capacity: usize) {
		self.trans.reserve(new_row_capacity)
	}

	/// resizes the row in-place so that the new dimension is `new_ncols`.
	/// new elements are created with the given function `f`, so that elements at index `j`
	/// are created by calling `f(j)`
	#[inline]
	pub fn resize_with(&mut self, new_nrows: Cols, f: impl FnMut(Idx<Cols>) -> T) {
		self.trans.resize_with(new_nrows, f);
	}

	/// truncates the row so that its new dimensions are `new_ncols`.  
	/// the new dimension must be smaller than or equal to the current dimension
	///
	/// # panics
	/// the function panics if any of the following conditions are violated:
	/// - `new_ncols > self.ncols()`
	#[inline]
	pub fn truncate(&mut self, new_nrows: Cols) {
		self.trans.truncate(new_nrows);
	}

	/// see [`RowRef::as_col_shape`]
	#[inline]
	pub fn into_col_shape<V: Shape>(self, nrows: V) -> Row<T, V> {
		Row {
			trans: self.trans.into_row_shape(nrows),
		}
	}

	/// see [`RowRef::as_diagonal`]
	#[inline]
	pub fn into_diagonal(self) -> Diag<T, Cols> {
		Diag { inner: self.trans }
	}

	/// see [`RowRef::transpose`]
	#[inline]
	pub fn into_transpose(self) -> Col<T, Cols> {
		self.trans
	}
}

impl<T, Cols: Shape> Row<T, Cols> {
	/// returns the number of rows of the row (always 1)
	#[inline]
	pub fn nrows(&self) -> usize {
		self.trans.ncols()
	}

	/// returns the number of columns of the row
	#[inline]
	pub fn ncols(&self) -> Cols {
		self.trans.nrows()
	}

	#[inline]
	/// returns a view over `self`
	pub fn as_ref(&self) -> RowRef<'_, T, Cols> {
		self.trans.as_ref().transpose()
	}

	#[inline]
	/// returns a view over `self`
	pub fn as_mut(&mut self) -> RowMut<'_, T, Cols> {
		self.trans.as_mut().transpose_mut()
	}

	#[inline]
	/// see [`RowRef::norm_max`]
	pub fn norm_max(&self) -> Real<T>
	where
		T: Conjugate,
	{
		self.rb().as_mat().norm_max()
	}

	#[inline]
	/// see [`RowRef::norm_l2`]
	pub fn norm_l2(&self) -> Real<T>
	where
		T: Conjugate,
	{
		self.rb().as_mat().norm_l2()
	}

	#[inline]
	/// see [`RowRef::squared_norm_l2`]
	pub fn squared_norm_l2(&self) -> Real<T>
	where
		T: Conjugate,
	{
		self.rb().as_mat().squared_norm_l2()
	}

	#[inline]
	/// see [`RowRef::norm_l1`]
	pub fn norm_l1(&self) -> Real<T>
	where
		T: Conjugate,
	{
		self.rb().as_mat().norm_l1()
	}

	#[inline]
	/// see [`RowRef::sum`]
	pub fn sum(&self) -> T::Canonical
	where
		T: Conjugate,
	{
		self.rb().as_mat().sum()
	}

	/// see [`RowRef::cloned`]
	#[inline]
	pub fn cloned(&self) -> Row<T, Cols>
	where
		T: Clone,
	{
		self.rb().cloned()
	}

	/// see [`RowRef::to_owned`]
	#[inline]
	pub fn to_owned(&self) -> Row<T::Canonical, Cols>
	where
		T: Conjugate,
	{
		self.rb().to_owned()
	}
}

impl<T: core::fmt::Debug, Cols: Shape> core::fmt::Debug for Row<T, Cols> {
	fn fmt(&self, f: &mut core::fmt::Formatter<'_>) -> core::fmt::Result {
		self.as_ref().fmt(f)
	}
}

impl<T, Cols: Shape> Index<Idx<Cols>> for Row<T, Cols> {
	type Output = T;

	#[inline]
	#[track_caller]
	fn index(&self, col: Idx<Cols>) -> &Self::Output {
		self.as_ref().at(col)
	}
}

impl<T, Cols: Shape> IndexMut<Idx<Cols>> for Row<T, Cols> {
	#[inline]
	#[track_caller]
	fn index_mut(&mut self, col: Idx<Cols>) -> &mut Self::Output {
		self.as_mut().at_mut(col)
	}
}

impl<T, Cols: Shape> Row<T, Cols> {
	#[inline(always)]
	/// see [`RowRef::as_ptr`]
	pub fn as_ptr(&self) -> *const T {
		self.as_ref().as_ptr()
	}

	#[inline(always)]
	/// see [`RowRef::shape`]
	pub fn shape(&self) -> (usize, Cols) {
		self.as_ref().shape()
	}

	#[inline(always)]
	/// see [`RowRef::col_stride`]
	pub fn col_stride(&self) -> isize {
		self.as_ref().col_stride()
	}

	#[inline(always)]
	/// see [`RowRef::ptr_at`]
	pub fn ptr_at(&self, col: IdxInc<Cols>) -> *const T {
		self.as_ref().ptr_at(col)
	}

	#[inline(always)]
	#[track_caller]
	/// see [`RowRef::ptr_inbounds_at`]
	pub unsafe fn ptr_inbounds_at(&self, col: Idx<Cols>) -> *const T {
		self.as_ref().ptr_inbounds_at(col)
	}

	#[inline]
	#[track_caller]
	/// see [`RowRef::split_at_col`]
	pub fn split_at_col(&self, col: IdxInc<Cols>) -> (RowRef<'_, T, usize>, RowRef<'_, T, usize>) {
		self.as_ref().split_at_col(col)
	}

	#[inline(always)]
	/// see [`RowRef::transpose`]
	pub fn transpose(&self) -> ColRef<'_, T, Cols> {
		self.as_ref().transpose()
	}

	#[inline(always)]
	/// see [`RowRef::conjugate`]
	pub fn conjugate(&self) -> RowRef<'_, T::Conj, Cols>
	where
		T: Conjugate,
	{
		self.as_ref().conjugate()
	}

	#[inline(always)]
	/// see [`RowRef::canonical`]
	pub fn canonical(&self) -> RowRef<'_, T::Canonical, Cols>
	where
		T: Conjugate,
	{
		self.as_ref().canonical()
	}

	#[inline(always)]
	/// see [`RowRef::adjoint`]
	pub fn adjoint(&self) -> ColRef<'_, T::Conj, Cols>
	where
		T: Conjugate,
	{
		self.as_ref().adjoint()
	}

	#[track_caller]
	#[inline(always)]
	/// see [`RowRef::get`]
	pub fn get<ColRange>(&self, col: ColRange) -> <RowRef<'_, T, Cols> as RowIndex<ColRange>>::Target
	where
		for<'a> RowRef<'a, T, Cols>: RowIndex<ColRange>,
	{
		<RowRef<'_, T, Cols> as RowIndex<ColRange>>::get(self.as_ref(), col)
	}

	#[track_caller]
	#[inline(always)]
	/// see [`RowRef::get_unchecked`]
	pub unsafe fn get_unchecked<ColRange>(&self, col: ColRange) -> <RowRef<'_, T, Cols> as RowIndex<ColRange>>::Target
	where
		for<'a> RowRef<'a, T, Cols>: RowIndex<ColRange>,
	{
		unsafe { <RowRef<'_, T, Cols> as RowIndex<ColRange>>::get_unchecked(self.as_ref(), col) }
	}

	#[inline]
	/// see [`RowRef::reverse_cols`]
	pub fn reverse_cols(&self) -> RowRef<'_, T, Cols> {
		self.as_ref().reverse_cols()
	}

	#[inline]
	/// see [`RowRef::subcols`]
	pub fn subcols<V: Shape>(&self, col_start: IdxInc<Cols>, ncols: V) -> RowRef<'_, T, V> {
		self.as_ref().subcols(col_start, ncols)
	}

	#[inline]
	/// see [`RowRef::as_col_shape`]
	pub fn as_col_shape<V: Shape>(&self, ncols: V) -> RowRef<'_, T, V> {
		self.as_ref().as_col_shape(ncols)
	}

	#[inline]
	/// see [`RowRef::as_dyn_cols`]
	pub fn as_dyn_cols(&self) -> RowRef<'_, T, usize> {
		self.as_ref().as_dyn_cols()
	}

	#[inline]
	/// see [`RowRef::as_dyn_stride`]
	pub fn as_dyn_stride(&self) -> RowRef<'_, T, Cols, isize> {
		self.as_ref().as_dyn_stride()
	}

	#[inline]
	/// see [`RowRef::iter`]
	pub fn iter(&self) -> impl '_ + ExactSizeIterator + DoubleEndedIterator<Item = &'_ T> {
		self.as_ref().iter()
	}

	#[inline]
	#[cfg(feature = "rayon")]
	/// see [`RowRef::par_iter`]
	pub fn par_iter(&self) -> impl '_ + rayon::iter::IndexedParallelIterator<Item = &'_ T>
	where
		T: Sync,
	{
		self.as_ref().par_iter()
	}

	#[inline]
	/// see [`RowRef::try_as_row_major`]
	pub fn try_as_row_major(&self) -> Option<RowRef<'_, T, Cols, ContiguousFwd>> {
		self.as_ref().try_as_row_major()
	}

	#[inline]
	/// see [`RowRef::as_diagonal`]
	pub fn as_diagonal(&self) -> DiagRef<'_, T, Cols> {
		self.as_ref().as_diagonal()
	}

	#[inline(always)]
	/// see [`RowRef::const_cast`]
	pub unsafe fn const_cast(&self) -> RowMut<'_, T, Cols> {
		self.as_ref().const_cast()
	}

	#[inline]
	/// see [`RowRef::as_mat`]
	pub fn as_mat(&self) -> MatRef<'_, T, usize, Cols, isize> {
		self.as_ref().as_mat()
	}

	#[inline]
	/// see [`RowRef::as_mat`]
	pub fn as_mat_mut(&mut self) -> MatMut<'_, T, usize, Cols, isize> {
		self.as_mut().as_mat_mut()
	}
}

impl<T, Cols: Shape> Row<T, Cols> {
	#[inline(always)]
	/// see [`RowMut::as_ptr_mut`]
	pub fn as_ptr_mut(&mut self) -> *mut T {
		self.as_mut().as_ptr_mut()
	}

	#[inline(always)]
	/// see [`RowMut::ptr_at_mut`]
	pub fn ptr_at_mut(&mut self, col: IdxInc<Cols>) -> *mut T {
		self.as_mut().ptr_at_mut(col)
	}

	#[inline(always)]
	#[track_caller]
	/// see [`RowMut::ptr_inbounds_at_mut`]
	pub unsafe fn ptr_inbounds_at_mut(&mut self, col: Idx<Cols>) -> *mut T {
		self.as_mut().ptr_inbounds_at_mut(col)
	}

	#[inline]
	#[track_caller]
	/// see [`RowMut::split_at_col_mut`]
	pub fn split_at_col_mut(&mut self, col: IdxInc<Cols>) -> (RowMut<'_, T, usize>, RowMut<'_, T, usize>) {
		self.as_mut().split_at_col_mut(col)
	}

	#[inline(always)]
	/// see [`RowMut::transpose_mut`]
	pub fn transpose_mut(&mut self) -> ColMut<'_, T, Cols> {
		self.as_mut().transpose_mut()
	}

	#[inline(always)]
	/// see [`RowMut::conjugate_mut`]
	pub fn conjugate_mut(&mut self) -> RowMut<'_, T::Conj, Cols>
	where
		T: Conjugate,
	{
		self.as_mut().conjugate_mut()
	}

	#[inline(always)]
	/// see [`RowMut::canonical_mut`]
	pub fn canonical_mut(&mut self) -> RowMut<'_, T::Canonical, Cols>
	where
		T: Conjugate,
	{
		self.as_mut().canonical_mut()
	}

	#[inline(always)]
	/// see [`RowMut::adjoint_mut`]
	pub fn adjoint_mut(&mut self) -> ColMut<'_, T::Conj, Cols>
	where
		T: Conjugate,
	{
		self.as_mut().adjoint_mut()
	}

	#[track_caller]
	#[inline(always)]
	/// see [`RowMut::get_mut`]
	pub fn get_mut<ColRange>(&mut self, col: ColRange) -> <RowMut<'_, T, Cols> as RowIndex<ColRange>>::Target
	where
		for<'a> RowMut<'a, T, Cols>: RowIndex<ColRange>,
	{
		<RowMut<'_, T, Cols> as RowIndex<ColRange>>::get(self.as_mut(), col)
	}

	#[track_caller]
	#[inline(always)]
	/// see [`RowMut::get_mut_unchecked`]
	pub unsafe fn get_mut_unchecked<ColRange>(&mut self, col: ColRange) -> <RowMut<'_, T, Cols> as RowIndex<ColRange>>::Target
	where
		for<'a> RowMut<'a, T, Cols>: RowIndex<ColRange>,
	{
		unsafe { <RowMut<'_, T, Cols> as RowIndex<ColRange>>::get_unchecked(self.as_mut(), col) }
	}

	#[inline]
	/// see [`RowMut::reverse_cols_mut`]
	pub fn reverse_cols_mut(&mut self) -> RowMut<'_, T, Cols> {
		self.as_mut().reverse_cols_mut()
	}

	#[inline]
	/// see [`RowMut::subcols_mut`]
	pub fn subcols_mut<V: Shape>(&mut self, col_start: IdxInc<Cols>, ncols: V) -> RowMut<'_, T, V> {
		self.as_mut().subcols_mut(col_start, ncols)
	}

	#[inline]
	/// see [`RowMut::as_col_shape_mut`]
	pub fn as_col_shape_mut<V: Shape>(&mut self, ncols: V) -> RowMut<'_, T, V> {
		self.as_mut().as_col_shape_mut(ncols)
	}

	#[inline]
	/// see [`RowMut::as_dyn_cols_mut`]
	pub fn as_dyn_cols_mut(&mut self) -> RowMut<'_, T, usize> {
		self.as_mut().as_dyn_cols_mut()
	}

	#[inline]
	/// see [`RowMut::as_dyn_stride_mut`]
	pub fn as_dyn_stride_mut(&mut self) -> RowMut<'_, T, Cols, isize> {
		self.as_mut().as_dyn_stride_mut()
	}

	#[inline]
	/// see [`RowMut::iter_mut`]
	pub fn iter_mut(&mut self) -> impl '_ + ExactSizeIterator + DoubleEndedIterator<Item = &'_ mut T> {
		self.as_mut().iter_mut()
	}

	#[inline]
	#[cfg(feature = "rayon")]
	/// see [`RowMut::par_iter_mut`]
	pub fn par_iter_mut(&mut self) -> impl '_ + rayon::iter::IndexedParallelIterator<Item = &'_ mut T>
	where
		T: Send,
	{
		self.as_mut().par_iter_mut()
	}

	#[inline]
	/// see [`RowMut::copy_from`]
	pub fn copy_from<RhsT: Conjugate<Canonical = T>>(&mut self, other: impl AsRowRef<T = RhsT, Cols = Cols>)
	where
		T: ComplexField,
	{
		self.as_mut().copy_from(other)
	}

	#[inline]
	/// see [`RowMut::try_as_row_major_mut`]
	pub fn try_as_row_major_mut(&mut self) -> Option<RowMut<'_, T, Cols, ContiguousFwd>> {
		self.as_mut().try_as_row_major_mut()
	}

	#[inline]
	/// see [`RowMut::as_diagonal_mut`]
	pub fn as_diagonal_mut(&mut self) -> DiagMut<'_, T, Cols> {
		self.as_mut().as_diagonal_mut()
	}
}

impl<'short, T, Cols: Shape> Reborrow<'short> for Row<T, Cols> {
	type Target = RowRef<'short, T, Cols>;

	#[inline]
	fn rb(&'short self) -> Self::Target {
		self.as_ref()
	}
}
impl<'short, T, Cols: Shape> ReborrowMut<'short> for Row<T, Cols> {
	type Target = RowMut<'short, T, Cols>;

	#[inline]
	fn rb_mut(&'short mut self) -> Self::Target {
		self.as_mut()
	}
}

<<<<<<< HEAD
#[cfg(feature = "std")]
impl<T> From<std::vec::Vec<T>> for Row<T> {
	#[inline]
	fn from(vec: std::vec::Vec<T>) -> Self {
		let n = vec.len();
		let row = Row::from_fn(n, |i| unsafe { std::ptr::read(&vec[i as usize]) });
		std::mem::forget(vec);
		row
	}
}

#[cfg(feature = "std")]
impl<T> From<Row<T>> for std::vec::Vec<T> {
	#[inline]
	fn from(mut row: Row<T>) -> Self {
		let n = row.ncols();
		let mut vec = std::vec::Vec::with_capacity(n);
		for i in 0..n {
			unsafe {
				let ptr = row.ptr_inbounds_at_mut(i);
				vec.push(std::ptr::read(ptr));
			}
		}
		std::mem::forget(row);
		vec
=======
impl<T, Cols: Shape> Row<T, Cols>
where
	T: RealField,
{
	/// Returns the maximum element in the row, or `None` if the row is empty
	pub fn max(&self) -> Option<T> {
		self.as_dyn_cols().as_dyn_stride().internal_max()
	}

	/// Returns the minimum element in the row, or `None` if the row is empty
	pub fn min(&self) -> Option<T> {
		self.as_dyn_cols().as_dyn_stride().internal_min()
>>>>>>> 10fa8fdc
	}
}

#[cfg(test)]
<<<<<<< HEAD
#[cfg(feature = "std")]
mod tests {
	use super::*;

	#[test]
	fn test_from_vec() {
		// Test with integers
		let vec = vec![1, 2, 3, 4, 5];
		let row = Row::from(vec);

		// Check dimensions
		assert_eq!(row.ncols(), 5);
		assert_eq!(row.nrows(), 1);

		// Check elements
		for i in 0..5 {
			assert_eq!(row[i], i + 1);
		}

		// Test with floating point
		let vec = vec![1.0, 2.5, 3.7, 4.2, 5.9];
		let row = Row::from(vec);

		// Check dimensions
		assert_eq!(row.ncols(), 5);
		assert_eq!(row.nrows(), 1);

		// Check elements
		assert_eq!(row[0], 1.0);
		assert_eq!(row[1], 2.5);
		assert_eq!(row[2], 3.7);
		assert_eq!(row[3], 4.2);
		assert_eq!(row[4], 5.9);
	}

	#[test]
	fn test_empty_vec() {
		let vec: Vec<f64> = vec![];
		let row = Row::from(vec);

		assert_eq!(row.ncols(), 0);
		assert_eq!(row.nrows(), 1);
	}

	#[test]
	fn test_into_vec() {
		let row = Row::from_fn(5, |i| i as f64);
		let vec: Vec<f64> = row.into();

		assert_eq!(vec.len(), 5);
		for i in 0..5 {
			assert_eq!(vec[i], i as f64);
		}
=======
mod tests {
	use crate::Row;

	#[test]
	fn test_row_min() {
		let row: Row<f64> = Row::from_fn(5, |x| (x + 1) as f64);
		assert_eq!(row.min(), Some(1.0));

		let empty: Row<f64> = Row::from_fn(0, |_| 0.0);
		assert_eq!(empty.min(), None);
	}

	#[test]
	fn test_row_max() {
		let row: Row<f64> = Row::from_fn(5, |x| (x + 1) as f64);
		assert_eq!(row.max(), Some(5.0));

		let empty: Row<f64> = Row::from_fn(0, |_| 0.0);
		assert_eq!(empty.max(), None);
>>>>>>> 10fa8fdc
	}
}<|MERGE_RESOLUTION|>--- conflicted
+++ resolved
@@ -555,33 +555,6 @@
 	}
 }
 
-<<<<<<< HEAD
-#[cfg(feature = "std")]
-impl<T> From<std::vec::Vec<T>> for Row<T> {
-	#[inline]
-	fn from(vec: std::vec::Vec<T>) -> Self {
-		let n = vec.len();
-		let row = Row::from_fn(n, |i| unsafe { std::ptr::read(&vec[i as usize]) });
-		std::mem::forget(vec);
-		row
-	}
-}
-
-#[cfg(feature = "std")]
-impl<T> From<Row<T>> for std::vec::Vec<T> {
-	#[inline]
-	fn from(mut row: Row<T>) -> Self {
-		let n = row.ncols();
-		let mut vec = std::vec::Vec::with_capacity(n);
-		for i in 0..n {
-			unsafe {
-				let ptr = row.ptr_inbounds_at_mut(i);
-				vec.push(std::ptr::read(ptr));
-			}
-		}
-		std::mem::forget(row);
-		vec
-=======
 impl<T, Cols: Shape> Row<T, Cols>
 where
 	T: RealField,
@@ -594,66 +567,10 @@
 	/// Returns the minimum element in the row, or `None` if the row is empty
 	pub fn min(&self) -> Option<T> {
 		self.as_dyn_cols().as_dyn_stride().internal_min()
->>>>>>> 10fa8fdc
 	}
 }
 
 #[cfg(test)]
-<<<<<<< HEAD
-#[cfg(feature = "std")]
-mod tests {
-	use super::*;
-
-	#[test]
-	fn test_from_vec() {
-		// Test with integers
-		let vec = vec![1, 2, 3, 4, 5];
-		let row = Row::from(vec);
-
-		// Check dimensions
-		assert_eq!(row.ncols(), 5);
-		assert_eq!(row.nrows(), 1);
-
-		// Check elements
-		for i in 0..5 {
-			assert_eq!(row[i], i + 1);
-		}
-
-		// Test with floating point
-		let vec = vec![1.0, 2.5, 3.7, 4.2, 5.9];
-		let row = Row::from(vec);
-
-		// Check dimensions
-		assert_eq!(row.ncols(), 5);
-		assert_eq!(row.nrows(), 1);
-
-		// Check elements
-		assert_eq!(row[0], 1.0);
-		assert_eq!(row[1], 2.5);
-		assert_eq!(row[2], 3.7);
-		assert_eq!(row[3], 4.2);
-		assert_eq!(row[4], 5.9);
-	}
-
-	#[test]
-	fn test_empty_vec() {
-		let vec: Vec<f64> = vec![];
-		let row = Row::from(vec);
-
-		assert_eq!(row.ncols(), 0);
-		assert_eq!(row.nrows(), 1);
-	}
-
-	#[test]
-	fn test_into_vec() {
-		let row = Row::from_fn(5, |i| i as f64);
-		let vec: Vec<f64> = row.into();
-
-		assert_eq!(vec.len(), 5);
-		for i in 0..5 {
-			assert_eq!(vec[i], i as f64);
-		}
-=======
 mod tests {
 	use crate::Row;
 
@@ -673,6 +590,5 @@
 
 		let empty: Row<f64> = Row::from_fn(0, |_| 0.0);
 		assert_eq!(empty.max(), None);
->>>>>>> 10fa8fdc
 	}
 }